<!-- This file is automatically generated. -->
<Project Sdk="Microsoft.NET.Sdk">
  <PropertyGroup>
    <TargetFrameworks>$(DefaultNetCoreTargetFramework)</TargetFrameworks>
  </PropertyGroup>
<<<<<<< HEAD
  <ItemGroup Condition="'$(TargetFramework)' == 'netcoreapp3.0'">
    <Compile Include="Microsoft.AspNetCore.Routing.netcoreapp3.0.cs" />
    <Compile Include="Microsoft.AspNetCore.Routing.Manual.cs" />
    <Compile Include="../src/Properties/AssemblyInfo.cs" />
    <Reference Include="Microsoft.AspNetCore.Authorization" />
    <Reference Include="Microsoft.AspNetCore.Http.Extensions" />
    <Reference Include="Microsoft.AspNetCore.Routing.Abstractions" />
    <Reference Include="Microsoft.Extensions.HashCodeCombiner.Sources" />
    <Reference Include="Microsoft.Extensions.Logging.Abstractions" />
    <Reference Include="Microsoft.Extensions.ObjectPool" />
    <Reference Include="Microsoft.Extensions.Options" />
=======
  <ItemGroup Condition="'$(TargetFramework)' == '$(DefaultNetCoreTargetFramework)'">
    <Compile Include="Microsoft.AspNetCore.Routing.netcoreapp.cs" />
    <Reference Include="Microsoft.AspNetCore.Authorization"  />
    <Reference Include="Microsoft.AspNetCore.Http.Extensions"  />
    <Reference Include="Microsoft.AspNetCore.Routing.Abstractions"  />
    <Reference Include="Microsoft.Extensions.HashCodeCombiner.Sources"  />
    <Reference Include="Microsoft.Extensions.Logging.Abstractions"  />
    <Reference Include="Microsoft.Extensions.ObjectPool"  />
    <Reference Include="Microsoft.Extensions.Options"  />
>>>>>>> bc75981e
  </ItemGroup>
</Project><|MERGE_RESOLUTION|>--- conflicted
+++ resolved
@@ -3,9 +3,8 @@
   <PropertyGroup>
     <TargetFrameworks>$(DefaultNetCoreTargetFramework)</TargetFrameworks>
   </PropertyGroup>
-<<<<<<< HEAD
-  <ItemGroup Condition="'$(TargetFramework)' == 'netcoreapp3.0'">
-    <Compile Include="Microsoft.AspNetCore.Routing.netcoreapp3.0.cs" />
+  <ItemGroup Condition="'$(TargetFramework)' == '$(DefaultNetCoreTargetFramework)'">
+    <Compile Include="Microsoft.AspNetCore.Routing.netcoreapp.cs" />
     <Compile Include="Microsoft.AspNetCore.Routing.Manual.cs" />
     <Compile Include="../src/Properties/AssemblyInfo.cs" />
     <Reference Include="Microsoft.AspNetCore.Authorization" />
@@ -15,16 +14,5 @@
     <Reference Include="Microsoft.Extensions.Logging.Abstractions" />
     <Reference Include="Microsoft.Extensions.ObjectPool" />
     <Reference Include="Microsoft.Extensions.Options" />
-=======
-  <ItemGroup Condition="'$(TargetFramework)' == '$(DefaultNetCoreTargetFramework)'">
-    <Compile Include="Microsoft.AspNetCore.Routing.netcoreapp.cs" />
-    <Reference Include="Microsoft.AspNetCore.Authorization"  />
-    <Reference Include="Microsoft.AspNetCore.Http.Extensions"  />
-    <Reference Include="Microsoft.AspNetCore.Routing.Abstractions"  />
-    <Reference Include="Microsoft.Extensions.HashCodeCombiner.Sources"  />
-    <Reference Include="Microsoft.Extensions.Logging.Abstractions"  />
-    <Reference Include="Microsoft.Extensions.ObjectPool"  />
-    <Reference Include="Microsoft.Extensions.Options"  />
->>>>>>> bc75981e
   </ItemGroup>
 </Project>