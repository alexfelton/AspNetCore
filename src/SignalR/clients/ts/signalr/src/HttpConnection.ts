--- conflicted
+++ resolved
@@ -51,21 +51,12 @@
     private readonly _options: IHttpConnectionOptions;
     // Needs to not start with _ to be available for tests
     private transport?: ITransport;
-<<<<<<< HEAD
-    private startInternalPromise?: Promise<void>;
-    private stopPromise?: Promise<void>;
-    private stopPromiseResolver: (value?: PromiseLike<void>) => void = () => {};
-    private stopError?: Error;
-    private accessTokenFactory?: () => string | Promise<string>;
-    private sendQueue?: TransportSendQueue;
-=======
     private _startInternalPromise?: Promise<void>;
     private _stopPromise?: Promise<void>;
     private _stopPromiseResolver: (value?: PromiseLike<void>) => void = () => {};
     private _stopError?: Error;
     private _accessTokenFactory?: () => string | Promise<string>;
     private _sendQueue?: TransportSendQueue;
->>>>>>> a5864bb1
 
     public readonly features: any = {};
     public baseUrl: string;
@@ -224,11 +215,7 @@
 
             this.transport = undefined;
         } else {
-<<<<<<< HEAD
-            this.logger.log(LogLevel.Debug, "HttpConnection.transport is undefined in HttpConnection.stop() because start() failed.");
-=======
             this._logger.log(LogLevel.Debug, "HttpConnection.transport is undefined in HttpConnection.stop() because start() failed.");
->>>>>>> a5864bb1
         }
     }
 
@@ -310,11 +297,7 @@
             this.transport = undefined;
 
             // if start fails, any active calls to stop assume that start will complete the stop promise
-<<<<<<< HEAD
-            this.stopPromiseResolver();
-=======
             this._stopPromiseResolver();
->>>>>>> a5864bb1
             return Promise.reject(e);
         }
     }
