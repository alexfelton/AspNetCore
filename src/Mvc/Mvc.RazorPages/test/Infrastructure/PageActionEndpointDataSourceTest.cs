// Copyright (c) .NET Foundation. All rights reserved.
// Licensed under the Apache License, Version 2.0. See License.txt in the project root for license information.

using System;
using System.Collections.Generic;
using System.Linq;
using Microsoft.AspNetCore.Mvc.Abstractions;
using Microsoft.AspNetCore.Mvc.Infrastructure;
using Microsoft.AspNetCore.Mvc.Routing;
using Microsoft.AspNetCore.Routing;
using Moq;
using Xunit;

namespace Microsoft.AspNetCore.Mvc.RazorPages.Infrastructure
{
    public class PageActionEndpointDataSourceTest : ActionEndpointDataSourceBaseTest
    {
        [Fact]
        public void Endpoints_Ignores_NonPage()
        {
            // Arrange
            var actions = new List<ActionDescriptor>
            {
                new ActionDescriptor
                {
                    AttributeRouteInfo = new AttributeRouteInfo()
                    {
                        Template = "/test",
                    },
                    RouteValues = new Dictionary<string, string>(StringComparer.OrdinalIgnoreCase)
                    {
                        { "action", "Test" },
                        { "controller", "Test" },
                    },
                },
            };

            var mockDescriptorProvider = new Mock<IActionDescriptorCollectionProvider>();
            mockDescriptorProvider.Setup(m => m.ActionDescriptors).Returns(new ActionDescriptorCollection(actions, 0));

            var dataSource = (PageActionEndpointDataSource)CreateDataSource(mockDescriptorProvider.Object);

            // Act
            var endpoints = dataSource.Endpoints;

            // Assert
            Assert.Empty(endpoints);
        }
        [Fact]
        public void Endpoints_AppliesConventions()
        {
            // Arrange
            var actions = new List<ActionDescriptor>
            {
                new PageActionDescriptor
                {
                    AttributeRouteInfo = new AttributeRouteInfo()
                    {
                        Template = "/test",
                    },
                    RouteValues = new Dictionary<string, string>(StringComparer.OrdinalIgnoreCase)
                    {
                        { "action", "Test" },
                        { "controller", "Test" },
                    },
                },
            };

            var mockDescriptorProvider = new Mock<IActionDescriptorCollectionProvider>();
            mockDescriptorProvider.Setup(m => m.ActionDescriptors).Returns(new ActionDescriptorCollection(actions, 0));

            var dataSource = (PageActionEndpointDataSource)CreateDataSource(mockDescriptorProvider.Object);

            dataSource.DefaultBuilder.Add((b) =>
            {
                b.Metadata.Add("Hi there");
            });

            // Act
            var endpoints = dataSource.Endpoints;

            // Assert
            Assert.Collection(
                endpoints.OfType<RouteEndpoint>().OrderBy(e => e.RoutePattern.RawText),
                e =>
                {
                    Assert.Equal("/test", e.RoutePattern.RawText);
                    Assert.Same(actions[0], e.Metadata.GetMetadata<ActionDescriptor>());
                    Assert.Equal("Hi there", e.Metadata.GetMetadata<string>());
                });
        }

        private protected override ActionEndpointDataSourceBase CreateDataSource(IActionDescriptorCollectionProvider actions, ActionEndpointFactory endpointFactory)
        {
<<<<<<< HEAD
            return new PageActionEndpointDataSource(actions, endpointFactory, new OrderedEndpointsSequenceProvider());
=======
            return new PageActionEndpointDataSource(new PageActionEndpointDataSourceIdProvider(), actions, endpointFactory, new OrderedEndpointsSequenceProvider());
>>>>>>> 17e04b70
        }

        protected override ActionDescriptor CreateActionDescriptor(
            object values,
            string pattern = null,
            IList<object> metadata = null)
        {
            var action = new PageActionDescriptor();

            foreach (var kvp in new RouteValueDictionary(values))
            {
                action.RouteValues[kvp.Key] = kvp.Value?.ToString();
            }

            if (!string.IsNullOrEmpty(pattern))
            {
                action.AttributeRouteInfo = new AttributeRouteInfo
                {
                    Name = "test",
                    Template = pattern,
                };
            }

            action.EndpointMetadata = metadata;
            return action;
        }
    }
}<|MERGE_RESOLUTION|>--- conflicted
+++ resolved
@@ -92,11 +92,7 @@
 
         private protected override ActionEndpointDataSourceBase CreateDataSource(IActionDescriptorCollectionProvider actions, ActionEndpointFactory endpointFactory)
         {
-<<<<<<< HEAD
-            return new PageActionEndpointDataSource(actions, endpointFactory, new OrderedEndpointsSequenceProvider());
-=======
             return new PageActionEndpointDataSource(new PageActionEndpointDataSourceIdProvider(), actions, endpointFactory, new OrderedEndpointsSequenceProvider());
->>>>>>> 17e04b70
         }
 
         protected override ActionDescriptor CreateActionDescriptor(
