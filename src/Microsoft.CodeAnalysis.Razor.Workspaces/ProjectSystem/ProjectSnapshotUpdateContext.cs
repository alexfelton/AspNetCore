﻿// Copyright (c) .NET Foundation. All rights reserved.
// Licensed under the Apache License, Version 2.0. See License.txt in the project root for license information.

using System;
using System.Collections.Generic;
using Microsoft.AspNetCore.Razor.Language;

namespace Microsoft.CodeAnalysis.Razor.ProjectSystem
{
    internal class ProjectSnapshotUpdateContext
    {
        public ProjectSnapshotUpdateContext(string filePath, HostProject hostProject, Project workspaceProject, VersionStamp version)
        {
            if (filePath == null)
            {
                throw new ArgumentNullException(nameof(filePath));
            }

            if (hostProject == null)
            {
                throw new ArgumentNullException(nameof(hostProject));
            }

            if (workspaceProject == null)
            {
                throw new ArgumentNullException(nameof(workspaceProject));
            }

            FilePath = filePath;
            HostProject = hostProject;
            WorkspaceProject = workspaceProject;
            Version = version;
        }

        public string FilePath { get; }

        public HostProject HostProject { get; }

        public Project WorkspaceProject { get; }

<<<<<<< HEAD
        public ProjectExtensibilityConfiguration Configuration { get; set; }

        public IReadOnlyList<TagHelperDescriptor> TagHelpers { get; set; }
=======
        public VersionStamp Version { get; }
>>>>>>> 92c511b2
    }
}<|MERGE_RESOLUTION|>--- conflicted
+++ resolved
@@ -37,13 +37,9 @@
         public HostProject HostProject { get; }
 
         public Project WorkspaceProject { get; }
+        
+        public IReadOnlyList<TagHelperDescriptor> TagHelpers { get; set; }
 
-<<<<<<< HEAD
-        public ProjectExtensibilityConfiguration Configuration { get; set; }
-
-        public IReadOnlyList<TagHelperDescriptor> TagHelpers { get; set; }
-=======
         public VersionStamp Version { get; }
->>>>>>> 92c511b2
     }
 }