#!/usr/bin/env bash

 #
# This script is meant for testing source build by imitating some of the input parameters and conditions.
#

set -euo pipefail

scriptroot="$( cd -P "$( dirname "${BASH_SOURCE[0]}" )" && pwd )"
reporoot="$(dirname "$(dirname "$scriptroot")")"

<<<<<<< HEAD
 # For local development, make a backup copy of this file first
if [ ! -f "$reporoot/global.bak.json" ]; then
    mv "$reporoot/global.json" "$reporoot/global.bak.json"
fi

 # Detect the current version of .NET Core installed
export SDK_VERSION=$(dotnet --version)
echo "The ambient version of .NET Core SDK version = $SDK_VERSION"

 # Update the global.json file to match the current .NET environment
cat "$reporoot/global.bak.json" | \
    jq '.sdk.version=env.SDK_VERSION' | \
    jq '.tools.dotnet=env.SDK_VERSION' | \
    jq 'del(.tools.runtimes)' \
    > "$reporoot/global.json"

 # Restore the original global.json file
trap "{
    mv "$reporoot/global.bak.json" "$reporoot/global.json"
}" EXIT

=======
>>>>>>> bc75981e
 # Build repo tasks
"$reporoot/eng/common/build.sh" --restore --build --ci --configuration Release /p:ProjectToBuild=$reporoot/eng/tools/RepoTasks/RepoTasks.csproj

export DotNetBuildFromSource='true'

 # Build projects
"$reporoot/eng/common/build.sh" --restore --build --pack "$@"<|MERGE_RESOLUTION|>--- conflicted
+++ resolved
@@ -9,30 +9,6 @@
 scriptroot="$( cd -P "$( dirname "${BASH_SOURCE[0]}" )" && pwd )"
 reporoot="$(dirname "$(dirname "$scriptroot")")"
 
-<<<<<<< HEAD
- # For local development, make a backup copy of this file first
-if [ ! -f "$reporoot/global.bak.json" ]; then
-    mv "$reporoot/global.json" "$reporoot/global.bak.json"
-fi
-
- # Detect the current version of .NET Core installed
-export SDK_VERSION=$(dotnet --version)
-echo "The ambient version of .NET Core SDK version = $SDK_VERSION"
-
- # Update the global.json file to match the current .NET environment
-cat "$reporoot/global.bak.json" | \
-    jq '.sdk.version=env.SDK_VERSION' | \
-    jq '.tools.dotnet=env.SDK_VERSION' | \
-    jq 'del(.tools.runtimes)' \
-    > "$reporoot/global.json"
-
- # Restore the original global.json file
-trap "{
-    mv "$reporoot/global.bak.json" "$reporoot/global.json"
-}" EXIT
-
-=======
->>>>>>> bc75981e
  # Build repo tasks
 "$reporoot/eng/common/build.sh" --restore --build --ci --configuration Release /p:ProjectToBuild=$reporoot/eng/tools/RepoTasks/RepoTasks.csproj
 
